--- conflicted
+++ resolved
@@ -112,10 +112,7 @@
     else {
         jl_signal_pending = 0;
 #ifndef __WIN32__
-<<<<<<< HEAD
         ev_break(jl_global_event_loop()->ev,EVBREAK_CANCEL);
-=======
->>>>>>> dfd9b6aa
         ev_break(jl_local_event_loop()->ev,EVBREAK_CANCEL);
 #endif
         jl_raise(jl_interrupt_exception);
